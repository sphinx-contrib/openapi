"""
    tests.test_openapi
    ------------------

    Tests some stuff of ``sphinxcontrib.openapi`` module.

    :copyright: (c) 2016, Ihor Kalnytskyi.
    :license: BSD, see LICENSE for details.
"""

import os
import textwrap
import collections

import py
import pytest

from sphinxcontrib.openapi import renderers
from sphinxcontrib.openapi import openapi20
from sphinxcontrib.openapi import utils


class TestOpenApi2HttpDomain(object):

    def test_basic(self):
        renderer = renderers.HttpdomainOldRenderer(None, {})
        text = '\n'.join(renderer.render_restructuredtext_markup({
            'paths': {
                '/resources/{kind}': {
                    'get': {
                        'summary': 'List Resources',
                        'description': '~ some useful description ~',
                        'parameters': [
                            {
                                'name': 'kind',
                                'in': 'path',
                                'type': 'string',
                                'description': 'Kind of resource to list.',
                            },
                            {
                                'name': 'limit',
                                'in': 'query',
                                'type': 'integer',
                                'description': 'Show up to `limit` entries.',
                            },
                            {
                                'name': 'If-None-Match',
                                'in': 'header',
                                'type': 'string',
                                'description': 'Last known resource ETag.'
                            },
                        ],
                        'responses': {
                            '200': {
                                'description': 'An array of resources.',
                                'headers': {
                                    'ETag': {
                                        'description': 'Resource ETag.',
                                        'type': 'string'
                                    },
                                },
                            },
                        },
                    },
                },
            },
        }))

        assert text == textwrap.dedent('''
            .. http:get:: /resources/{kind}
               :synopsis: List Resources

               **List Resources**

               ~ some useful description ~

               :param string kind:
                  Kind of resource to list.
               :query integer limit:
                  Show up to `limit` entries.
               :status 200:
                  An array of resources.
               :reqheader If-None-Match:
                  Last known resource ETag.
               :resheader ETag:
                  Resource ETag.
        ''').lstrip()

    def test_groups(self):
        renderer = renderers.HttpdomainOldRenderer(None, {'group': True})
        text = '\n'.join(renderer.render_restructuredtext_markup({
            'tags': [
                {'name': 'tags'},
                {'name': 'pets'},
            ],
            'paths': collections.OrderedDict([
                ('/', {
                    'get': {
                        'summary': 'Index',
                        'description': '~ some useful description ~',
                        'responses': {
                            '200': {
                                'description': 'Index',
                                'content': {
                                    'application/json': {
                                        'pets': 'https://example.com/api/pets',
                                        'tags': 'https://example.com/api/tags',
                                    }
                                }
                            },
                        },
                    },
                }),
                ('/pets', {
                    'get': {
                        'summary': 'List Pets',
                        'description': '~ some useful description ~',
                        'responses': {
                            '200': {
                                'description': 'Pets',
                                'content': {
                                    'application/json': [
                                        {
                                            'example': '{"foo": "bar"}'
                                        },
                                    ],
                                },
                            },
                        },
                        'tags': [
                            'pets',
                        ],
                    },
                }),
                ('/pets/{name}', {
                    'get': {
                        'summary': 'Show Pet',
                        'description': '~ some useful description ~',
                        'parameters': [
                            {
                                'name': 'name',
                                'in': 'path',
                                'type': 'string',
                                'description': 'Name of pet.',
                            },
                        ],
                        'responses': {
                            '200': {
                                'description': 'A Pet',
                                'content': {
                                    'application/json': {
                                        'example': '{"foo": "bar"}'
                                    }
                                }
                            },
                        },
                        'tags': [
                            'pets',
                        ],
                    },
                }),
                ('/tags', {
                    'get': {
                        'summary': 'List Tags',
                        'description': '~ some useful description ~',
                        'responses': {
                            '200': {
                                'description': 'Tags',
                                'content': {
                                    'application/json': [
                                        {
                                            'example': '{"foo": "bar"}'
                                        },
                                    ],
                                }
                            },
                        },
                        'tags': [
                            'tags',
                            'pets',
                        ],
                    },
                }),
            ]),
        }))
        assert text == textwrap.dedent('''
            tags
            ====

            .. http:get:: /tags
               :synopsis: List Tags

               **List Tags**

               ~ some useful description ~

               :status 200:
                  Tags

            pets
            ====

            .. http:get:: /pets
               :synopsis: List Pets

               **List Pets**

               ~ some useful description ~

               :status 200:
                  Pets

            .. http:get:: /pets/{name}
               :synopsis: Show Pet

               **Show Pet**

               ~ some useful description ~

               :param string name:
                  Name of pet.
               :status 200:
                  A Pet

            default
            =======

            .. http:get:: /
               :synopsis: Index

               **Index**

               ~ some useful description ~

               :status 200:
                  Index
        ''').lstrip()

    def test_two_resources(self):
        spec = collections.defaultdict(collections.OrderedDict)
        spec['paths']['/resource_a'] = {
            'get': {
                'description': 'resource a',
                'responses': {
                    '200': {'description': 'ok'},
                }
            }
        }
        spec['paths']['/resource_b'] = {
            'post': {
                'description': 'resource b',
                'responses': {
                    '404': {'description': 'error'},
                }
            }
        }

        renderer = renderers.HttpdomainOldRenderer(None, {})
        text = '\n'.join(renderer.render_restructuredtext_markup(spec))
        assert text == textwrap.dedent('''
            .. http:get:: /resource_a
               :synopsis: null

               resource a

               :status 200:
                  ok

            .. http:post:: /resource_b
               :synopsis: null

               resource b

               :status 404:
                  error
        ''').lstrip()

    def test_path_option(self):
        spec = collections.defaultdict(collections.OrderedDict)
        spec['paths']['/resource_a'] = {
            'get': {
                'description': 'resource a',
                'responses': {
                    '200': {'description': 'ok'},
                }
            }
        }
        spec['paths']['/resource_b'] = {
            'post': {
                'description': 'resource b',
                'responses': {
                    '404': {'description': 'error'},
                }
            }
        }

        renderer = renderers.HttpdomainOldRenderer(None, {'paths': [
            '/resource_a',
        ]})
        text = '\n'.join(renderer.render_restructuredtext_markup(spec))
        assert text == textwrap.dedent('''
            .. http:get:: /resource_a
               :synopsis: null

               resource a

               :status 200:
                  ok
        ''').lstrip()

    def test_include_option(self):
        spec = collections.defaultdict(collections.OrderedDict)
        spec['paths']['/resource_a'] = {
            'get': {
                'description': 'resource a',
                'responses': {
                    '200': {'description': 'ok'},
                }
            }
        }
        spec['paths']['/resource_b'] = {
            'post': {
                'description': 'resource b',
                'responses': {
                    '404': {'description': 'error'},
                }
            }
        }

        renderer = renderers.HttpdomainOldRenderer(None, {'include': [
            '/resource',
        ]})
        text = '\n'.join(renderer.render_restructuredtext_markup(spec))
        assert text == textwrap.dedent('''
            .. http:get:: /resource_a
               :synopsis: null

               resource a

               :status 200:
                  ok

            .. http:post:: /resource_b
               :synopsis: null

               resource b

               :status 404:
                  error
        ''').lstrip()

    def test_exclude_option(self):
        spec = collections.defaultdict(collections.OrderedDict)
        spec['paths']['/resource_a'] = {
            'get': {
                'description': 'resource a',
                'responses': {
                    '200': {'description': 'ok'},
                }
            }
        }
        spec['paths']['/resource_b'] = {
            'post': {
                'description': 'resource b',
                'responses': {
                    '404': {'description': 'error'},
                }
            }
        }

        renderer = renderers.HttpdomainOldRenderer(None, {'exclude': [
            '/.*_a',
        ]})
        text = '\n'.join(renderer.render_restructuredtext_markup(spec))
        assert text == textwrap.dedent('''
            .. http:post:: /resource_b
               :synopsis: null

               resource b

               :status 404:
                  error
        ''').lstrip()

    def test_method_option(self):
        spec = collections.defaultdict(collections.OrderedDict)
        spec['paths']['/resource_a'] = {
            'get': {
                'description': 'resource a',
                'responses': {
                    '200': {'description': 'ok'},
                }
            },
            'post': {
                'description': 'resource a',
                'responses': {
                    '201': {'description': 'ok'},
                }
            },
            'put': {
                'description': 'resource a',
                'responses': {
                    '404': {'description': 'error'},
                }
            }
        }

        renderer = renderers.HttpdomainOldRenderer(
            None,
            {
                'methods': ['post'],
                'paths': ['/resource_a'],
            },
        )
        text = '\n'.join(renderer.render_restructuredtext_markup(spec))

        assert text == textwrap.dedent('''
            .. http:post:: /resource_a
               :synopsis: null

               resource a

               :status 201:
                  ok
        ''').lstrip()

    def test_root_parameters(self):
        spec = {'paths': {}}
        spec['paths']['/resources/{name}'] = collections.OrderedDict()

        spec['paths']['/resources/{name}']['parameters'] = [
            {
                'name': 'name',
                'in': 'path',
                'type': 'string',
                'description': 'The name of the resource.',
            }
        ]
        spec['paths']['/resources/{name}']['get'] = {
            'summary': 'Fetch a Resource',
            'description': '~ some useful description ~',
            'responses': {
                '200': {
                    'description': 'The fetched resource.',
                },
            },
        }
        spec['paths']['/resources/{name}']['put'] = {
            'summary': 'Modify a Resource',
            'description': '~ some useful description ~',
            'responses': {
                '200': {
                    'description': 'The modified resource.',
                },
            },
        }

        renderer = renderers.HttpdomainOldRenderer(None, {})
        text = '\n'.join(renderer.render_restructuredtext_markup(spec))

        assert text == textwrap.dedent('''
            .. http:get:: /resources/{name}
               :synopsis: Fetch a Resource

               **Fetch a Resource**

               ~ some useful description ~

               :param string name:
                  The name of the resource.
               :status 200:
                  The fetched resource.

            .. http:put:: /resources/{name}
               :synopsis: Modify a Resource

               **Modify a Resource**

               ~ some useful description ~

               :param string name:
                  The name of the resource.
               :status 200:
                  The modified resource.
        ''').lstrip()

    def test_path_invalid(self):
        spec = collections.defaultdict(collections.OrderedDict)
        spec['paths']['/resource_a'] = {
            'get': {
                'description': 'resource a',
                'responses': {
                    '200': {'description': 'ok'},
                }
            }
        }
        spec['paths']['/resource_b'] = {
            'post': {
                'description': 'resource b',
                'responses': {
                    '404': {'description': 'error'},
                }
            }
        }

        renderer = renderers.HttpdomainOldRenderer(None, {'paths': [
            '/resource_a',
            '/resource_invalid_name',
        ]})

        with pytest.raises(ValueError) as exc:
            '\n'.join(renderer.render_restructuredtext_markup(spec))

        assert str(exc.value) == (
            'One or more paths are not defined in the spec: '
            '/resource_invalid_name.'
        )

    def test_unicode_is_allowed(self):
        spec = {
            'paths': {
                '/resource_a': {
                    'get': {
                        'description': '\u041f',
                        'responses': {
                            '200': {'description': 'ok'}
                        }
                    }
                }
            }
        }

        renderer = renderers.HttpdomainOldRenderer(None, {})
        text = '\n'.join(renderer.render_restructuredtext_markup(spec))

        assert text == textwrap.dedent('''
            .. http:get:: /resource_a
               :synopsis: null

               \u041f

               :status 200:
                  ok
        ''').lstrip()

    def test_json_in_out(self):
        renderer = renderers.HttpdomainOldRenderer(None, {})
        text = '\n'.join(renderer.render_restructuredtext_markup({
            'definitions': {
                'CreateResourceSchema': {
                    'additionalProperties': False,
                    'properties': {
                        'string_field': {
                            'type': 'string',
                            'description': 'some input string'
                        },
                        'int_field': {
                            'default': 1,
                            'type': 'integer',
                        },
                    },
                    'required': [
                        'string_field'
                    ],
                    'title': 'CreateResourceSchema',
                    'type': 'object'
                },
                'ResourceSchema': {
                    'properties': {
                        'string_field': {
                            'type': 'string',
                            'description': 'some output string'
                        },
                        'int_field': {
                            'type': 'integer',
                        },
                    },
                    'required': [
                        'string_field'
                    ],
                    'title': 'ResourceSchema',
                    'type': 'object'
                },
                'Error': {
                    'properties': {
                        'errors': {
                            'type': 'object'
                        },
                        'message': {
                            'type': 'string'
                        }
                    },
                    'required': [
                        'message'
                    ],
                    'title': 'Error',
                    'type': 'object'
                },
            },
            'paths': {
                '/resources': {
                    'post': {
                        'description': '~ some useful description ~',
                        'parameters': [
                            {
                                'in': 'body',
                                'name': 'CreateResourceSchema',
                                'required': True,
                                'schema': {
                                    '$ref':
                                        '#/definitions/CreateResourceSchema'
                                }
                            },
                        ],
                        'responses': {
                            '201': {
                                'description': '~ some useful description ~',
                                'schema': {
                                    '$ref': '#/definitions/ResourceSchema'
                                }
                            },
                            'default': {
                                'description': '~ some useful description ~',
                                'schema': {
                                    '$ref': '#/definitions/Error'
                                }
                            }
                        },
                    },
                },
            },
        }))

        text2 = textwrap.dedent('''
            .. http:post:: /resources
               :synopsis: null

               ~ some useful description ~


               :<json integer int_field:
               :<json string string_field: some input string (required)

               :status 201:
                  ~ some useful description ~
               :status default:
                  ~ some useful description ~

               :>json integer int_field:
               :>json string string_field: some output string (required)

        ''').lstrip()
        assert text == text2


class TestOpenApi3HttpDomain(object):

    def test_basic(self):
        renderer = renderers.HttpdomainOldRenderer(None, {})
        text = '\n'.join(renderer.render_restructuredtext_markup({
            'openapi': '3.0.0',
            'paths': {
                '/resources/{kind}': {
                    'get': {
                        'summary': 'List Resources',
                        'description': '~ some useful description ~',
                        'parameters': [
                            {
                                'name': 'kind',
                                'in': 'path',
                                'schema': {'type': 'string'},
                                'description': 'Kind of resource to list.',
                            },
                            {
                                'name': 'limit',
                                'in': 'query',
                                'schema': {'type': 'integer'},
                                'description': 'Show up to `limit` entries.',
                            },
                            {
                                'name': 'If-None-Match',
                                'in': 'header',
                                'schema': {'type': 'string'},
                                'description': 'Last known resource ETag.'
                            },
                        ],
                        'requestBody': {
                            'content': {
                                'application/json':  {
                                    'example': '{"foo2": "bar2"}'
                                }
                            }
                        },
                        'responses': {
                            '200': {
                                'description': 'An array of resources.',
                                'content': {
                                    'application/json': {
                                        'example': '{"foo": "bar"}'
                                    }
                                }
                            },
                        },
                    },
                },
            },
        }))
        assert text == textwrap.dedent('''
            .. http:get:: /resources/{kind}
               :synopsis: List Resources

               **List Resources**

               ~ some useful description ~

               :param string kind:
                  Kind of resource to list.
               :query integer limit:
                  Show up to `limit` entries.
               :status 200:
                  An array of resources.
               :reqheader If-None-Match:
                  Last known resource ETag.
        ''').lstrip()

    def test_rfc7807(self):
        # Fix order to have a reliable test
        pb_example = collections.OrderedDict()
        pb_example["type"] = "string"
        pb_example["title"] = "string"
        pb_example["status"] = 1
        pb_example["detail"] = "string"
        pb_example["instance"] = "string"
        renderer = renderers.HttpdomainOldRenderer(None, {'examples': True})
        text = '\n'.join(renderer.render_restructuredtext_markup({
            'openapi': '3.0.0',
            'paths': {
                '/problem': {
                    'post': {
                        'summary': 'Problem',
                        'description': '~ some useful description ~',
                        'requestBody': {
                            'content': {
                                'application/problem+json':  {
                                    'example': pb_example
                                }
                            }
                        },
                        'responses': {
                            '200': {
                                'description': 'An array of resources.',
                                'content': {
                                    'application/json': {
                                        'example': '{"foo": "bar"}'
                                    }
                                }
                            },
                        },
                    },
                },
            },
        }))
        assert text == textwrap.dedent('''
            .. http:post:: /problem
               :synopsis: Problem

               **Problem**

               ~ some useful description ~


               **Example request:**

               .. sourcecode:: http

                  POST /problem HTTP/1.1
                  Host: example.com
                  Content-Type: application/problem+json

                  {
                      "type": "string",
                      "title": "string",
                      "status": 1,
                      "detail": "string",
                      "instance": "string"
                  }

               :status 200:
                  An array of resources.

                  **Example response:**

                  .. sourcecode:: http

                     HTTP/1.1 200 OK
                     Content-Type: application/json

                     {"foo": "bar"}

        ''').lstrip()

    def test_groups(self):
        renderer = renderers.HttpdomainOldRenderer(None, {'group': True})
        text = '\n'.join(renderer.render_restructuredtext_markup({
            'openapi': '3.0.0',
            'tags': [
                {'name': 'tags'},
                {'name': 'pets'},
            ],
            'paths': collections.OrderedDict([
                ('/', {
                    'get': {
                        'summary': 'Index',
                        'description': '~ some useful description ~',
                        'responses': {
                            '200': {
                                'description': 'Index',
                                'content': {
                                    'application/json': {
                                        'pets': 'https://example.com/api/pets',
                                        'tags': 'https://example.com/api/tags',
                                    }
                                }
                            },
                        },
                    },
                }),
                ('/pets', {
                    'get': {
                        'summary': 'List Pets',
                        'description': '~ some useful description ~',
                        'responses': {
                            '200': {
                                'description': 'Pets',
                                'content': {
                                    'application/json': [
                                        {
                                            'example': '{"foo": "bar"}'
                                        },
                                    ],
                                },
                            },
                        },
                        'tags': [
                            'pets',
                        ],
                    },
                }),
                ('/pets/{name}', {
                    'get': {
                        'summary': 'Show Pet',
                        'description': '~ some useful description ~',
                        'parameters': [
                            {
                                'name': 'name',
                                'in': 'path',
                                'schema': {'type': 'string'},
                                'description': 'Name of pet.',
                            },
                        ],
                        'responses': {
                            '200': {
                                'description': 'A Pet',
                                'content': {
                                    'application/json': {
                                        'example': '{"foo": "bar"}'
                                    }
                                }
                            },
                        },
                        'tags': [
                            'pets',
                        ],
                    },
                }),
                ('/tags', {
                    'get': {
                        'summary': 'List Tags',
                        'description': '~ some useful description ~',
                        'responses': {
                            '200': {
                                'description': 'Tags',
                                'content': {
                                    'application/json': [
                                        {
                                            'example': '{"foo": "bar"}'
                                        },
                                    ],
                                }
                            },
                        },
                        'tags': [
                            'tags',
                            'pets',
                        ],
                    },
                }),
            ]),
        }))
        assert text == textwrap.dedent('''
            tags
            ====

            .. http:get:: /tags
               :synopsis: List Tags

               **List Tags**

               ~ some useful description ~

               :status 200:
                  Tags

            pets
            ====

            .. http:get:: /pets
               :synopsis: List Pets

               **List Pets**

               ~ some useful description ~

               :status 200:
                  Pets

            .. http:get:: /pets/{name}
               :synopsis: Show Pet

               **Show Pet**

               ~ some useful description ~

               :param string name:
                  Name of pet.
               :status 200:
                  A Pet

            default
            =======

            .. http:get:: /
               :synopsis: Index

               **Index**

               ~ some useful description ~

               :status 200:
                  Index
        ''').lstrip()

    def test_required_parameters(self):
        renderer = renderers.HttpdomainOldRenderer(None, {})
        text = '\n'.join(renderer.render_restructuredtext_markup({
            'openapi': '3.0.0',
            'paths': {
                '/resources/{kind}': {
                    'get': {
                        'summary': 'List Resources',
                        'description': '~ some useful description ~',
                        'parameters': [
                            {
                                'name': 'kind',
                                'in': 'path',
                                'schema': {'type': 'string'},
                                'description': 'Kind of resource to list.',
                            },
                            {
                                'name': 'limit',
                                'in': 'query',
                                'required': True,
                                'schema': {'type': 'integer'},
                                'description': 'Show up to `limit` entries.',
                            },
                            {
                                'name': 'If-None-Match',
                                'in': 'header',
                                'required': True,
                                'schema': {'type': 'string'},
                                'description': 'Last known resource ETag.'
                            },
                        ],
                        'requestBody': {
                            'content': {
                                'application/json':  {
                                    'example': '{"foo2": "bar2"}'
                                }
                            }
                        },
                        'responses': {
                            '200': {
                                'description': 'An array of resources.',
                                'content': {
                                    'application/json': {
                                        'example': '{"foo": "bar"}'
                                    }
                                }
                            },
                        },
                    },
                },
            },
        }))
        assert text == textwrap.dedent('''
            .. http:get:: /resources/{kind}
               :synopsis: List Resources

               **List Resources**

               ~ some useful description ~

               :param string kind:
                  Kind of resource to list.
               :query integer limit:
                  Show up to `limit` entries.
                  (Required)
               :status 200:
                  An array of resources.
               :reqheader If-None-Match:
                  Last known resource ETag.
                  (Required)
        ''').lstrip()

    def test_example_generation(self):
        renderer = renderers.HttpdomainOldRenderer(None, {'examples': True})
        text = '\n'.join(renderer.render_restructuredtext_markup({
            'openapi': '3.0.0',
            'paths': collections.OrderedDict([
                ('/resources/', collections.OrderedDict([
                    ('get', {
                        'summary': 'List Resources',
                        'description': '~ some useful description ~',
                        'parameters': [
                            {
                                'name': 'kind',
                                'in': 'path',
                                'schema': {'type': 'string'},
                                'description': 'Kind of resource to list.',
                            },
                            {
                                'name': 'limit',
                                'in': 'query',
                                'required': True,
                                'schema': {'type': 'integer'},
                                'description': 'Show up to `limit` entries.',
                            },
                            {
                                'name': 'If-None-Match',
                                'in': 'header',
                                'schema': {'type': 'string'},
                                'description': 'Last known resource ETag.'
                            },
                        ],
                        'responses': {
                            '200': {
                                'description': 'An array of resources.',
                                'content': {
                                    'application/json': {
                                        'schema': {
                                            'type': 'array',
                                            'items': {
                                                '$ref': '#/components/schemas/Resource',  # noqa
                                            },
                                        },
                                    }
                                }
                            },
                        },
                    }),
                    ('post', {
                        'summary': 'Create Resource',
                        'description': '~ some useful description ~',
                        'parameters': [],
                        'requestBody': {
                            'content': {
                                'application/json':  {
                                    'schema': {
                                        '$ref': '#/components/schemas/Resource',  # noqa
                                    },
                                }
                            }
                        },
                        'responses': {
                            '200': {
                                'description': 'The created resource.',
                                'content': {
                                    'application/json': {
                                        'schema': {
                                            '$ref': '#/components/schemas/Resource',  # noqa
                                        },
                                    }
                                }
                            },
                        },
                    }),
                ])),
                ('/resources/{kind}', collections.OrderedDict([
                    ('get', {
                        'summary': 'Show Resource',
                        'description': '~ some useful description ~',
                        'parameters': [
                            {
                                'name': 'kind',
                                'in': 'path',
                                'schema': {'type': 'string'},
                                'description': 'Kind of resource to list.',
                            },
                        ],
                        'responses': {
                            '200': {
                                'description': 'The created resource.',
                                'content': {
                                    'application/json': {
                                        'schema': {
                                            '$ref': '#/components/schemas/Resource',  # noqa
                                        },
                                    }
                                }
                            },
                        },
                    }),
                    ('patch', {
                        'summary': 'Update Resource (partial)',
                        'description': '~ some useful description ~',
                        'parameters': [
                            {
                                'name': 'kind',
                                'in': 'path',
                                'schema': {'type': 'string'},
                                'description': 'Kind of resource to list.',
                            },
                        ],
                        'requestBody': {
                            'content': {
                                'application/json':  {
                                    'schema': {
                                        '$ref': '#/components/schemas/Resource',  # noqa
                                    },
                                }
                            }
                        },
                        'responses': {
                            '200': {
                                'description': 'The created resource.',
                                'content': {
                                    'application/json': {
                                        'schema': {
                                            '$ref': '#/components/schemas/Resource',  # noqa
                                        },
                                    }
                                }
                            },
                        },
                    }),
                ])),
            ]),
            'components': {
                'schemas': {
                    'Resource': {
                        'type': 'object',
                        'properties': collections.OrderedDict([
                            ('kind', {
                                'title': 'Kind',
                                'type': 'string',
                                'readOnly': True,
                            }),
                            ('description', {
                                'title': 'Description',
                                'type': 'string',
                            }),
                            ('data', {
                                'title': 'Data',
                                'type': 'string',
                                'format': 'byte',
                            }),
                        ]),
                    },
                },
            },
        }))

        assert text == textwrap.dedent('''
            .. http:get:: /resources/
               :synopsis: List Resources

               **List Resources**

               ~ some useful description ~

               :param string kind:
                  Kind of resource to list.
               :query integer limit:
                  Show up to `limit` entries.
                  (Required)

               **Example request:**

               .. sourcecode:: http

                  GET /resources/?limit=1 HTTP/1.1
                  Host: example.com

               :status 200:
                  An array of resources.

                  **Example response:**

                  .. sourcecode:: http

                     HTTP/1.1 200 OK
                     Content-Type: application/json

                     [
                         {
                             "kind": "string",
                             "description": "string",
                             "data": "c3RyaW5n"
                         }
                     ]

               :reqheader If-None-Match:
                  Last known resource ETag.

            .. http:post:: /resources/
               :synopsis: Create Resource

               **Create Resource**

               ~ some useful description ~


               **Example request:**

               .. sourcecode:: http

                  POST /resources/ HTTP/1.1
                  Host: example.com
                  Content-Type: application/json

                  {
                      "description": "string",
                      "data": "c3RyaW5n"
                  }

               :status 200:
                  The created resource.

                  **Example response:**

                  .. sourcecode:: http

                     HTTP/1.1 200 OK
                     Content-Type: application/json

                     {
                         "kind": "string",
                         "description": "string",
                         "data": "c3RyaW5n"
                     }


            .. http:get:: /resources/{kind}
               :synopsis: Show Resource

               **Show Resource**

               ~ some useful description ~

               :param string kind:
                  Kind of resource to list.

               **Example request:**

               .. sourcecode:: http

                  GET /resources/{kind} HTTP/1.1
                  Host: example.com

               :status 200:
                  The created resource.

                  **Example response:**

                  .. sourcecode:: http

                     HTTP/1.1 200 OK
                     Content-Type: application/json

                     {
                         "kind": "string",
                         "description": "string",
                         "data": "c3RyaW5n"
                     }


            .. http:patch:: /resources/{kind}
               :synopsis: Update Resource (partial)

               **Update Resource (partial)**

               ~ some useful description ~

               :param string kind:
                  Kind of resource to list.

               **Example request:**

               .. sourcecode:: http

                  PATCH /resources/{kind} HTTP/1.1
                  Host: example.com
                  Content-Type: application/json

                  {
                      "description": "string",
                      "data": "c3RyaW5n"
                  }

               :status 200:
                  The created resource.

                  **Example response:**

                  .. sourcecode:: http

                     HTTP/1.1 200 OK
                     Content-Type: application/json

                     {
                         "kind": "string",
                         "description": "string",
                         "data": "c3RyaW5n"
                     }

        ''').lstrip()

    def test_get_example_with_explode(self):
        renderer = renderers.HttpdomainOldRenderer(None, {'examples': True})
        text = '\n'.join(renderer.render_restructuredtext_markup({
            'openapi': '3.0.0',
            'paths': collections.OrderedDict([
                ('/resources/', collections.OrderedDict([
                    ('get', {
                        'summary': 'List Resources',
                        'description': '~ some useful description ~',
                        'parameters': [
                            {
                                'name': 'params',
                                'in': 'query',
                                'required': True,
                                'schema': {
                                    'type': 'array',
                                    'items': {
                                        'type': 'string'
                                    }
                                },
                                'style': 'form',
                                'explode': True,
                                'example': [
                                    'p1',
                                    'p2',
                                ],
                                'description': 'List with explode set to True'
                            },
                            {
                                'name': 'values',
                                'in': 'query',
                                'required': True,
                                'schema': {
                                    'type': 'object',
                                    'additionalProperties': True
                                },
                                'style': 'form',
                                'explode': True,
                                'example': collections.OrderedDict([
                                    ('v1', 'V1'),
                                    ('v2', 'V2'),
                                ]),
                                'description': 'Dict with explode set to True'
                            },
                        ],
                        'responses': {
                            '200': {
                                'description': 'OK'
                            },
                        },
                    }),
                ])),
            ]),
        }))

        assert text == textwrap.dedent('''
            .. http:get:: /resources/
               :synopsis: List Resources

               **List Resources**

               ~ some useful description ~

               :query array params:
                  List with explode set to True
                  (Required)
               :query object values:
                  Dict with explode set to True
                  (Required)

               **Example request:**

               .. sourcecode:: http

                  GET /resources/?params=p1&params=p2&v1=V1&v2=V2 HTTP/1.1
                  Host: example.com

               :status 200:
                  OK
        ''').lstrip()

    def test_callback(self):
        renderer = renderers.HttpdomainOldRenderer(None, {})
        text = '\n'.join(renderer.render_restructuredtext_markup({
            'openapi': '3.0.0',
            'paths': {
                '/resources/{kind}': {
                    'post': {
                        'summary': 'List Resources',
                        'description': '~ some useful description ~',
                        'parameters': [
                            {
                                'name': 'kind',
                                'in': 'path',
                                'schema': {'type': 'string'},
                                'description': 'Kind of resource to list.',
                            },
                            {
                                'name': 'callback',
                                'in': 'query',
                                'description': 'the callback address',
                                'required': False,
                                'schema': {
                                    'type': 'string',
                                    'format': 'uri'
                                },
                                'example': 'http://client.com/callback'
                            }
                        ],
                        'requestBody': {
                            'content': {
                                'application/json':  {
                                    'example': '{"foo2": "bar2"}'
                                }
                            }
                        },
                        'responses': {
                            '202': {
                                'description': 'Something',
                                'content': {
                                    'application/json': {
                                        'example': '{"foo": "bar"}'
                                    }
                                }
                            },
                        },
                        'callbacks': {
                            'callback': {
                                '${request.query.callback}': {
                                    'post': {
                                        'summary': 'Response callback',
                                        'operationId': 'sampleCB',
                                        'requestBody': {
                                            'required': True,
                                            'description': 'Result',
                                            'content': {
                                                'application/json': {
                                                    'schema': {
                                                        'type': 'object',
                                                        'required': ['status'],
                                                        'properties': {
                                                            'status': {
                                                                'type':
                                                                    'string',
                                                                'enum': [
                                                                    'OK',
                                                                    'ERROR'
                                                                ]
                                                            }
                                                        }
                                                    }
                                                }
                                            }
                                        },
                                        'responses': {
                                            '200': {
                                                'description': 'Success'
                                            }
                                        }
                                    }
                                }
                            }
                        }
                    },
                },
            },
        }))
        assert text == textwrap.dedent('''
            .. http:post:: /resources/{kind}
               :synopsis: List Resources

               **List Resources**

               ~ some useful description ~

               :param string kind:
                  Kind of resource to list.
               :query string callback:
                  the callback address
               :status 202:
                  Something

               .. admonition:: Callback: callback

                  .. http:post:: ${request.query.callback}
                     :synopsis: Response callback

                     **Response callback**

                     :status 200:
                        Success

        ''').lstrip()

<<<<<<< HEAD
    def test_string_example(self):
        renderer = renderers.HttpdomainOldRenderer(None, {'examples': True})
        text = '\n'.join(renderer.render_restructuredtext_markup({
            'openapi': '3.0.0',
            'paths': {
                '/resources': {
                    'get': {
                        'summary': 'Get resources',
                        'responses': {
                            '200': {
                                'description': 'Something',
                                'content': {
                                    'application/json': {
                                        'schema': {
                                            'type': 'string',
                                            'example': '"A sample"',
                                        }
                                    }
                                }
                            },
                        },
                    },
                },
            },
        }))

        assert text == textwrap.dedent('''
            .. http:get:: /resources
               :synopsis: Get resources

               **Get resources**


               **Example request:**

               .. sourcecode:: http

                  GET /resources HTTP/1.1
                  Host: example.com

               :status 200:
                  Something

                  **Example response:**

                  .. sourcecode:: http

                     HTTP/1.1 200 OK
                     Content-Type: application/json

                     "A sample"

        ''').lstrip()

    def test_ref_example(self):
        renderer = renderers.HttpdomainOldRenderer(None, {'examples': True})
        text = '\n'.join(renderer.render_restructuredtext_markup({
            'openapi': '3.0.0',
            'paths': {
                '/resources': {
                    'get': {
                        'summary': 'Get resources',
                        'responses': {
                            '200': {
                                'description': 'Something',
                                'content': {
                                    'application/json': {
                                        'schema': {
                                            '$ref':
                                                '#/components/schemas/Data',
                                        }
                                    }
                                }
                            },
                        },
                    },
                },
            },
            'components': {
                'schemas': {
                    'Data': {
                        'type': 'object',
                        'additionalProperties': True,
                        'example': {
                            'prop1': "Sample 1",
                        }
                    }
                }
            }
        }))

        assert text == textwrap.dedent('''
            .. http:get:: /resources
               :synopsis: Get resources

               **Get resources**


               **Example request:**

               .. sourcecode:: http

                  GET /resources HTTP/1.1
                  Host: example.com

               :status 200:
                  Something

                  **Example response:**

                  .. sourcecode:: http

                     HTTP/1.1 200 OK
                     Content-Type: application/json

                     {
                         "prop1": "Sample 1"
                     }

=======
    def test_method_option(self):
        spec = collections.defaultdict(collections.OrderedDict)
        spec['paths']['/resource_a'] = {
            'get': {
                'description': 'resource a',
                'responses': {
                    '200': {'description': 'ok'},
                }
            },
            'post': {
                'description': 'resource a',
                'responses': {
                    '201': {'description': 'ok'},
                }
            },
            'put': {
                'description': 'resource a',
                'responses': {
                    '404': {'description': 'error'},
                }
            }
        }

        renderer = renderers.HttpdomainOldRenderer(
            None,
            {
                'methods': ['post'],
                'paths': ['/resource_a'],
            },
        )
        text = '\n'.join(renderer.render_restructuredtext_markup(spec))

        assert text == textwrap.dedent('''
            .. http:post:: /resource_a
               :synopsis: null

               resource a

               :status 201:
                  ok
>>>>>>> 3df3e9c4
        ''').lstrip()


class TestResolveRefs(object):

    def test_ref_resolving(self):
        data = {
            'foo': {
                'a': 13,
                'b': {
                    'c': True,
                }
            },
            'bar': {
                '$ref': '#/foo/b'
            },
            'baz': [
                {'$ref': '#/foo/a'},
                {'$ref': '#/foo/b'},
                'batman',
            ]
        }

        assert utils._resolve_refs('', data) == {
            'foo': {
                'a': 13,
                'b': {
                    'c': True,
                }
            },
            'bar': {
                'c': True,
            },
            'baz': [
                13,
                {'c': True},
                'batman',
            ]
        }

    def test_relative_ref_resolving_on_fs(self):
        baseuri = 'file://%s' % os.path.abspath(__file__)

        data = {
            'bar': {
                '$ref': 'testdata/foo.json#/foo/b',
            },
            # check also JSON to YAML references:
            'baz': {
                '$ref': 'testdata/foo.yaml#/foo',
            }
        }

        # import pdb
        # pdb.set_trace()
        assert utils._resolve_refs(baseuri, data) == {
            'bar': {
                'c': True,
            },
            'baz': {
                'a': 17,
                'b': 13,
            },
        }

    def test_noproperties(self):
        renderer = renderers.HttpdomainOldRenderer(None, {'examples': True})
        text = '\n'.join(renderer.render_restructuredtext_markup({
            'openapi': '3.0.0',
            'paths': {
                '/resources': {
                    'post': {
                        'summary': 'Create Resources',
                        'description': '~ some useful description ~',
                        'requestBody': {
                            'content': {
                                'application/json':  {
                                    'schema': {
                                        '$ref': '#/components/schemas/Resource',  # noqa
                                    }
                                }
                            }
                        },
                        'responses': {
                            '200': {
                                'description': 'Something',
                            },
                        },
                    },
                },
            },
            'components': {
                'schemas': {
                    'Resource': {
                        'type': 'object',
                        'additionalProperties': True,
                    },
                },
            },

        }))
        assert text == textwrap.dedent('''
            .. http:post:: /resources
               :synopsis: Create Resources

               **Create Resources**

               ~ some useful description ~


               **Example request:**

               .. sourcecode:: http

                  POST /resources HTTP/1.1
                  Host: example.com
                  Content-Type: application/json

                  {}

               :status 200:
                  Something
        ''').lstrip()


def test_openapi2_examples(tmpdir, run_sphinx):
    spec = os.path.join(
        os.path.abspath(os.path.dirname(__file__)),
        'OpenAPI-Specification',
        'examples',
        'v2.0',
        'json',
        'uber.json')
    py.path.local(spec).copy(tmpdir.join('src', 'test-spec.yml'))

    with pytest.raises(ValueError) as excinfo:
        run_sphinx('test-spec.yml', options={'examples': True})

    assert str(excinfo.value) == (
        'Rendering examples is not supported for OpenAPI v2.x specs.')


@pytest.mark.parametrize('render_examples', [False, True])
def test_openapi3_examples(tmpdir, run_sphinx, render_examples):
    spec = os.path.join(
        os.path.abspath(os.path.dirname(__file__)),
        'OpenAPI-Specification',
        'examples',
        'v3.0',
        'petstore.yaml')
    py.path.local(spec).copy(tmpdir.join('src', 'test-spec.yml'))
    run_sphinx('test-spec.yml', options={'examples': render_examples})

    rendered_html = tmpdir.join('out', 'index.html').read_text('utf-8')

    assert ('<strong>Example response:</strong>' in rendered_html) \
        == render_examples


class TestConvertJsonSchema(object):
    schema = {
        'type': 'object',
        'required': ['name', 'surprise'],
        'properties': {
            'name': {
                'type': 'string',
                'description': 'The name of user'},
            'alias': {
                'type': 'array',
                'items': {
                    'type': 'string'},
                'description': 'The list of user alias'},
            'id': {
                'type': 'integer',
                'description': 'the id of user',
                'readOnly': True},
            'surprise': {
                'type': 'string'},
            'secret': {
                'type': 'string',
                'readOnly': True}}}

    result = list(openapi20.convert_json_schema(schema))

    def test_required_field_with_description(self):
        assert ':<json string name: The name of user (required)' in self.result

    def test_required_field_without_description(self):
        assert ':<json string surprise: (required)' in self.result

    def test_array_field(self):
        assert ':<json string alias[]:' in self.result

    def test_read_only_field_with_description(self):
        assert ':<json integer id: the id of user (read only)' in self.result

    def test_read_only_field_without_description(self):
        assert ':<json string secret: (read only)' in self.result

    def test_nested_schema(self):
        schema = {
            'type': 'object',
            'required': ['name'],
            'properties': {
                'name': {
                    'type': 'string',
                    'description': 'The name of user'
                },
                'friends': {
                    'type': 'array',
                    'items': {
                        'type': 'object',
                        'properties': {
                            'name': {
                                'type': 'string',
                                'readOnly': True
                            },
                            'age': {'type': 'integer'}
                        }
                    },
                    'description': 'The list of user alias'
                },
                'id': {
                    'type': 'integer',
                    'description': 'the id of user',
                    'readOnly': True
                },
                'car': {
                    'type': 'object',
                    'properties': {
                        'provider': {'type': 'string'},
                        'date': {
                            'type': 'string',
                            'description': 'The car of user'
                        }
                    }
                },
                'meta': {
                    'type': 'object',
                    'description': 'free form metadata',
                },
            }
        }

        result = '\n'.join(openapi20.convert_json_schema(schema))

        expected = textwrap.dedent('''
            :<json string car.date: The car of user
            :<json string car.provider:
            :<json integer friends[].age:
            :<json string friends[].name: (read only)
            :<json integer id: the id of user (read only)
            :<json object meta: free form metadata
            :<json string name: The name of user (required)'''.strip('\n'))

        assert result == expected<|MERGE_RESOLUTION|>--- conflicted
+++ resolved
@@ -1529,7 +1529,6 @@
 
         ''').lstrip()
 
-<<<<<<< HEAD
     def test_string_example(self):
         renderer = renderers.HttpdomainOldRenderer(None, {'examples': True})
         text = '\n'.join(renderer.render_restructuredtext_markup({
@@ -1649,7 +1648,8 @@
                          "prop1": "Sample 1"
                      }
 
-=======
+        ''').lstrip()
+
     def test_method_option(self):
         spec = collections.defaultdict(collections.OrderedDict)
         spec['paths']['/resource_a'] = {
@@ -1690,7 +1690,6 @@
 
                :status 201:
                   ok
->>>>>>> 3df3e9c4
         ''').lstrip()
 
 
