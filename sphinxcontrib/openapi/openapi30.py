"""
    sphinxcontrib.openapi.openapi30
    -------------------------------

    The OpenAPI 3.0.0 spec renderer. Based on ``sphinxcontrib-httpdomain``.

    :copyright: (c) 2016, Ihor Kalnytskyi.
    :license: BSD, see LICENSE for details.
"""

import copy

import collections
import collections.abc

from datetime import datetime
import itertools
import json
import re
from urllib import parse
from http.client import responses as http_status_codes

from sphinx.util import logging

from sphinxcontrib.openapi import utils


LOG = logging.getLogger(__name__)

# https://github.com/OAI/OpenAPI-Specification/blob/3.0.2/versions/3.0.0.md#data-types
_TYPE_MAPPING = {
    ('integer', 'int32'): 1,  # integer
    ('integer', 'int64'): 1,  # long
    ('number', 'float'): 1.0,  # float
    ('number', 'double'): 1.0,  # double
    ('boolean', None): True,  # boolean
    ('string', None): 'string',  # string
    ('string', 'byte'): 'c3RyaW5n',  # b'string' encoded in base64,  # byte
    ('string', 'binary'): '01010101',  # binary
    ('string', 'date'): datetime.now().date().isoformat(),  # date
    ('string', 'date-time'): datetime.now().isoformat(),  # dateTime
    ('string', 'password'): '********',  # password

    # custom extensions to handle common formats
    ('string', 'email'): 'name@example.com',
    ('string', 'zip-code'): '90210',
    ('string', 'uri'): 'https://example.com',

    # additional fallthrough cases
    ('integer', None): 1,  # integer
    ('number', None): 1.0,  # <fallthrough>
}

_READONLY_PROPERTY = object()  # sentinel for values not included in requests


def _dict_merge(dct, merge_dct):
    """Recursive dict merge.

    Inspired by :meth:``dict.update()``, instead of updating only top-level
    keys, dict_merge recurses down into dicts nested to an arbitrary depth,
    updating keys. The ``merge_dct`` is merged into ``dct``.

    From https://gist.github.com/angstwad/bf22d1822c38a92ec0a9

    Arguments:
        dct: dict onto which the merge is executed
        merge_dct: dct merged into dct
    """
    for k in merge_dct.keys():
        if (k in dct and isinstance(dct[k], dict)
                and isinstance(merge_dct[k], collections.abc.Mapping)):
            _dict_merge(dct[k], merge_dct[k])
        else:
            dct[k] = merge_dct[k]


def _parse_schema(schema, method):
    """
    Convert a Schema Object to a Python object.

    Args:
        schema: An ``OrderedDict`` representing the schema object.
    """
    if method and schema.get('readOnly', False):
        return _READONLY_PROPERTY

    # allOf: Must be valid against all of the subschemas
    if 'allOf' in schema:
        schema_ = copy.deepcopy(schema['allOf'][0])
        for x in schema['allOf'][1:]:
            _dict_merge(schema_, x)

        return _parse_schema(schema_, method)

    # anyOf: Must be valid against any of the subschemas
    # TODO(stephenfin): Handle anyOf

    # oneOf: Must be valid against exactly one of the subschemas
    if 'oneOf' in schema:
        # we only show the first one since we can't show everything
        return _parse_schema(schema['oneOf'][0], method)

    if 'enum' in schema:
        # we only show the first one since we can't show everything
        return schema['enum'][0]

    schema_type = schema.get('type', 'object')

    if schema_type == 'array':
        # special case oneOf and anyOf so that we can show examples for all
        # possible combinations
        if 'oneOf' in schema['items']:
            return [
                _parse_schema(x, method) for x in schema['items']['oneOf']
            ]

        if 'anyOf' in schema['items']:
            return [
                _parse_schema(x, method) for x in schema['items']['anyOf']
            ]

        return [_parse_schema(schema['items'], method)]

    if schema_type == 'object':
        if method and 'properties' in schema and \
                all(v.get('readOnly', False)
                    for v in schema['properties'].values()):
            return _READONLY_PROPERTY

        results = []
        for name, prop in schema.get('properties', {}).items():
            result = _parse_schema(prop, method)
            if result != _READONLY_PROPERTY:
                results.append((name, result))

        return collections.OrderedDict(results)

    if (schema_type, schema.get('format')) in _TYPE_MAPPING:
        return _TYPE_MAPPING[(schema_type, schema.get('format'))]

    return _TYPE_MAPPING[(schema_type, None)]  # unrecognized format


def _example(media_type_objects, content_type, endpoint=None, status=None, nb_indent=0, method=None):
    """
    Format examples in `Media Type Object` openapi v3 to HTTP request or
    HTTP response example.
    If method and endpoint is provided, this function prints a request example
    else status should be provided to print a response example.

    Arguments:
        media_type_objects (Dict[str, Dict]): Dict containing
            Media Type Objects.
        method: The HTTP method to use in example.
        endpoint: The HTTP route to use in example.
        status: The HTTP status to use in example.
        content_type: The Content-Type to use.
    """
    indent = '   '
    extra_indent = indent * nb_indent

    if method is not None:
        method = method.upper()
    else:
        try:
            # one of possible values for status might be 'default'.
            # in the case, just fallback to '-'
            status_text = http_status_codes[int(status)]
        except (ValueError, KeyError):
            status_text = '-'

    # Provide request samples for GET requests
    if method == 'GET':
        media_type_objects[''] = {
            'examples': {'Example request': {'value': ''}}}

    for ct_type, content in media_type_objects.items():
        examples = content.get('examples')
        example = content.get('example')

        # Try to get the example from the schema
        if example is None and 'schema' in content:
            example = content['schema'].get('example')

        if examples is None:
            examples = {}
            if not example:
<<<<<<< HEAD
                if ct_type != content_type:
                    LOG.info('skipping non-expected content-type.')
=======
                if re.match(r"application/[a-zA-Z\+]*json", content_type) is \
                        None:
                    LOG.info('skipping non-JSON example generation.')
>>>>>>> 9dbae9c9
                    continue
                example = _parse_schema(content['schema'], method=method)

            if method is None:
                examples['Example response'] = {
                    'value': example,
                }
            else:
                examples['Example request'] = {
                    'value': example,
                }

        for example in examples.values():
            # According to OpenAPI v3 specs, string examples should be left unchanged
            if not isinstance(example['value'], str):
                example['value'] = json.dumps(
                    example['value'], indent=4, separators=(',', ': '))

        for example_name, example in examples.items():
            if 'summary' in example:
                example_title = '{example_name} - {example[summary]}'.format(
                    **locals())
            else:
                example_title = example_name

            yield ''
            yield '{extra_indent}**{example_title}:**'.format(**locals())
            yield ''
            yield '{extra_indent}.. sourcecode:: http'.format(**locals())
            yield ''

            # Print http request example
            if method:
                yield '{extra_indent}{indent}{method} {endpoint} HTTP/1.1' \
                    .format(**locals())
                yield '{extra_indent}{indent}Host: example.com' \
                    .format(**locals())
                if ct_type:
                    yield '{extra_indent}{indent}Content-Type: {content_type}'\
                        .format(**locals())

            # Print http response example
            else:
                yield '{extra_indent}{indent}HTTP/1.1 {status} {status_text}' \
                    .format(**locals())
                yield '{extra_indent}{indent}Content-Type: {content_type}' \
                    .format(**locals())

            yield ''
            for example_line in example['value'].splitlines():
                yield '{extra_indent}{indent}{example_line}'.format(**locals())
            if example['value'].splitlines():
                yield ''


def _httpresource(endpoint, method, properties, convert, render_examples, render_request, content_type):
    # https://github.com/OAI/OpenAPI-Specification/blob/3.0.2/versions/3.0.0.md#operation-object
    parameters = properties.get('parameters', [])
    responses = properties['responses']
    query_param_examples = []
    indent = '   '

    operation_title = _get_operation_title(properties.get('operationId'))

    yield operation_title
    yield '^' * len(operation_title)
    yield ''
    yield '.. http:{0}:: {1}'.format(method, endpoint)
    yield '   :synopsis: {0}'.format(properties.get('summary', 'null'))
    yield ''

    if 'summary' in properties:
        for line in properties['summary'].splitlines():
            yield '{indent}{line}'.format(**locals())
        yield ''

    if 'description' in properties:
        for line in convert(properties['description']).splitlines():
            yield '{indent}{line}'.format(**locals())
        yield ''

    # print request's path params
    for param in filter(lambda p: p['in'] == 'path', parameters):
        yield indent + ':param {type} {name}:'.format(
            type=param['schema']['type'],
            name=param['name'])

        for line in convert(param.get('description', '')).splitlines():
            yield '{indent}{indent}{line}'.format(**locals())

    # print request's query params
    for param in filter(lambda p: p['in'] == 'query', parameters):
        yield indent + ':query {type} {name}:'.format(
            type=param['schema']['type'],
            name=param['name'])
        for line in convert(param.get('description', '')).splitlines():
            yield '{indent}{indent}{line}'.format(**locals())
        if param.get('required', False):
            yield '{indent}{indent}(Required)'.format(**locals())
            example = _parse_schema(param['schema'], method)
            example = param.get('example', example)
            if param.get('explode', False) and isinstance(example, list):
                for v in example:
                    query_param_examples.append((param['name'], v))
            elif param.get('explode', False) and isinstance(example, dict):
                for k, v in example.items():
                    query_param_examples.append((k, v))
            else:
                query_param_examples.append((param['name'], example))

    # print request content
    if render_request:
        request_content = properties.get('requestBody', {}).get('content', {})
        if request_content and content_type in request_content:
            schema = request_content['application/json']['schema']
            req_properties = json.dumps(schema['properties'], indent=2,
                                        separators=(',', ':'))
            yield '{indent}**Request body:**'.format(**locals())
            yield ''
            yield '{indent}.. sourcecode:: json'.format(**locals())
            yield ''
            for line in req_properties.splitlines():
                # yield indent + line
                yield '{indent}{indent}{line}'.format(**locals())
                # yield ''

    # print request example
    if render_examples:
        endpoint_examples = endpoint
        if query_param_examples:
            endpoint_examples = endpoint + "?" + \
                parse.urlencode(query_param_examples)

        # print request example
        request_content = properties.get('requestBody', {}).get('content', {})
        for line in _example(request_content, content_type, endpoint=endpoint_examples, nb_indent=1, method=method):
            yield line

    # print response status codes
    for status, response in responses.items():
        yield '{indent}:status {status}:'.format(**locals())
        for line in convert(response['description']).splitlines():
            yield '{indent}{indent}{line}'.format(**locals())

        # print response example
        if render_examples:
            for line in _example(response.get('content', {}), content_type, status=status, nb_indent=2):
                yield line

    # print request header params
    for param in filter(lambda p: p['in'] == 'header', parameters):
        yield indent + ':reqheader {name}:'.format(**param)
        for line in convert(param.get('description', '')).splitlines():
            yield '{indent}{indent}{line}'.format(**locals())
        if param.get('required', False):
            yield '{indent}{indent}(Required)'.format(**locals())

    # print response headers
    for status, response in responses.items():
        for headername, header in response.get('headers', {}).items():
            yield indent + ':resheader {name}:'.format(name=headername)
            for line in convert(header['description']).splitlines():
                yield '{indent}{indent}{line}'.format(**locals())

    for cb_name, cb_specs in properties.get('callbacks', {}).items():
        yield ''
        yield indent + '.. admonition:: Callback: ' + cb_name
        yield ''

        for cb_endpoint in cb_specs.keys():
            for cb_method, cb_properties in cb_specs[cb_endpoint].items():
                for line in _httpresource(
                        cb_endpoint,
                        cb_method,
                        cb_properties,
                        convert=convert,
                        render_examples=render_examples,
                        render_request=render_request,
                        content_type=content_type):
                    if line:
                        yield indent+indent+line
                    else:
                        yield ''

    yield ''


def _get_operation_title(operation_id):
    matches = re.search(r'^(get|post|delete|patch)(.*?)(Collection|Item)$', operation_id)

    return operation_id if matches is None else matches[1].capitalize() + ' ' + matches[2] + ' ' + matches[3]


def _header(title):
    yield title
    yield '=' * len(title)
    yield ''


def openapihttpdomain(spec, **options):
    generators = []

    # OpenAPI spec may contain JSON references, common properties, etc.
    # Trying to render the spec "As Is" will require to put multiple
    # if-s around the code. In order to simplify flow, let's make the
    # spec to have only one (expected) schema, i.e. normalize it.
    utils.normalize_spec(spec, **options)

    # Paths list to be processed
    paths = []

    # If 'paths' are passed we've got to ensure they exist within an OpenAPI
    # spec; otherwise raise error and ask user to fix that.
    if 'paths' in options:
        if not set(options['paths']).issubset(spec['paths']):
            raise ValueError(
                'One or more paths are not defined in the spec: %s.' % (
                    ', '.join(set(options['paths']) - set(spec['paths'])),
                )
            )
        paths = options['paths']

    # Check against regular expressions to be included
    if 'include' in options:
        for i in options['include']:
            ir = re.compile(i)
            for path in spec['paths']:
                if ir.match(path):
                    paths.append(path)

    # If no include nor paths option, then take full path
    if 'include' not in options and 'paths' not in options:
        paths = spec['paths']

    # Remove paths matching regexp
    if 'exclude' in options:
        _paths = []
        for e in options['exclude']:
            er = re.compile(e)
            for path in paths:
                if not er.match(path):
                    _paths.append(path)
        paths = _paths

    render_request = False
    if 'request' in options:
        render_request = True

    convert = utils.get_text_converter(options)

    # https://github.com/OAI/OpenAPI-Specification/blob/3.0.2/versions/3.0.0.md#paths-object
    if 'group' in options:
        groups = collections.OrderedDict(
            [(x['name'], []) for x in spec.get('tags', {})]
            )

        for endpoint in paths:
            for method, properties in spec['paths'][endpoint].items():
                key = properties.get('tags', [''])[0]
                groups.setdefault(key, []).append(_httpresource(
                    endpoint,
                    method,
                    properties,
                    convert,
                    render_examples='examples' in options,
                    render_request=render_request,
                    content_type=options.get('content_type')))

        for key in groups.keys():
            if key:
                generators.append(_header(key))
            else:
                generators.append(_header('default'))

            generators.extend(groups[key])
    else:
        for endpoint in paths:
            for method, properties in spec['paths'][endpoint].items():
                generators.append(_httpresource(
                    endpoint,
                    method,
                    properties,
                    convert,
                    render_examples='examples' in options,
                    render_request=render_request,
                    content_type=options.get('content_type')))

    return iter(itertools.chain(*generators))<|MERGE_RESOLUTION|>--- conflicted
+++ resolved
@@ -186,14 +186,8 @@
         if examples is None:
             examples = {}
             if not example:
-<<<<<<< HEAD
                 if ct_type != content_type:
                     LOG.info('skipping non-expected content-type.')
-=======
-                if re.match(r"application/[a-zA-Z\+]*json", content_type) is \
-                        None:
-                    LOG.info('skipping non-JSON example generation.')
->>>>>>> 9dbae9c9
                     continue
                 example = _parse_schema(content['schema'], method=method)
 
